--- conflicted
+++ resolved
@@ -25,10 +25,7 @@
         nn.init.zeros_(self.type_embedding.weight[0])
         nn.init.ones_(self.type_embedding.weight[1])
         # Folloing TokenGT, use input dropout
-<<<<<<< HEAD
-=======
         self.type_embedding = nn.Embedding(2, self.d_e)
->>>>>>> fae40e83
         self.token_proj = nn.Sequential(
             nn.Linear(token_in_dim, d_model),
             nn.Dropout(input_dropout),
